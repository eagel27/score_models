import torch
import numpy as np
from score_models.sde import VESDE
from score_models import (
    MVGEnergyModel,
    Solver,
    ODESolver,
    EM_SDE,
    RK2_ODE,
    MVGScoreModel,
)
import pytest


def test_solver_constructor():
    with pytest.raises(TypeError):  # abstract class cant be created
        Solver(None)
    assert isinstance(Solver(None, solver="EM_SDE"), EM_SDE), "EM_SDE not created"
    assert isinstance(ODESolver(None, solver="RK2_ODE"), RK2_ODE), "RK2_ODE not created"
    assert isinstance(EM_SDE(None), Solver), "EM_SDE not created"
    with pytest.raises(ValueError):  # unknown solver
        Solver(None, solver="random_solver")
    with pytest.raises(ValueError):  # unknown ode solver
        ODESolver(None, solver="EM_SDE")


@pytest.mark.parametrize(
    "mean,cov",
    (
        ([0.0], [[1.0]]),  # 1D Gaussian
        ([0.0, 0.0], [[1.0, 0.1], [0.1, 1.0]]),  # 2D Gaussian
    ),
)
@pytest.mark.parametrize(
    "solver", ["em_sde", "rk2_sde", "rk4_sde", "euler_ode", "rk2_ode", "rk4_ode"]
)
def test_solver_sample(solver, mean, cov):
    sde = VESDE(sigma_min=1e-2, sigma_max=10)
    mean = torch.tensor(mean, dtype=torch.float32)
    cov = torch.tensor(cov, dtype=torch.float32)
    model = MVGEnergyModel(
        sde,
        mean=mean,
        cov=cov,
    )
    samples = model.sample(
        shape=(100, mean.shape[-1]),
        steps=50,
        solver=solver,
        denoise_last_step=True,
        kill_on_nan=True,
    )
    assert torch.all(torch.isfinite(samples))
    assert torch.allclose(samples.mean(dim=0), mean, atol=1), "mean not close"
    assert torch.allclose(samples.std(dim=0), torch.tensor(1.0), atol=1), "std not close"


@pytest.mark.parametrize(
    "mean,cov",
    (
        ([0.0], [[1.0]]),  # 1D Gaussian
        ([0.0, 0.0], [[1.0, 0.1], [0.1, 1.0]]),  # 2D Gaussian
    ),
)
@pytest.mark.parametrize(
    "solver", ["em_sde", "rk2_sde", "rk4_sde", "euler_ode", "rk2_ode", "rk4_ode"]
)
def test_solver_forward(solver, mean, cov):
    sde = VESDE(sigma_min=1e-2, sigma_max=10)
    mean = torch.tensor(mean, dtype=torch.float32)
    cov = torch.tensor(cov, dtype=torch.float32)
    model = MVGEnergyModel(
        sde,
        mean=mean,
        cov=cov,
    )
    slvr = Solver(model, solver=solver)

    x0 = torch.tensor(np.random.multivariate_normal(mean, cov, 100), dtype=torch.float32)
<<<<<<< HEAD
    xT = slvr(x0, steps=50, forward=True, get_delta_logp="ode" in solver, progress_bar=False)
=======
    xT = slvr(x0, steps=50, forward=True, return_dlogp="ode" in solver, progress_bar=False)

>>>>>>> 8109ea8c
    if "ode" in solver:  # check delta_logp calculation for ODE solvers
        xT, dlogp = xT
        assert torch.all(torch.isfinite(dlogp))
    assert torch.all(torch.isfinite(xT))


@pytest.mark.parametrize(
    "steps,time_steps",
    (
        (50, None),  # 50 steps normally
        (None, torch.linspace(1, 0, 50)),  # 50 steps set by user
        (None, torch.cat((torch.logspace(0, -2, 49), torch.zeros(1)))),  # 50 steps with log spacing
    ),
)
def test_solver_step(steps, time_steps):
    sde = VESDE(sigma_min=1e-2, sigma_max=10)
    mean = torch.zeros(2, dtype=torch.float32)
    cov = torch.ones(2, dtype=torch.float32)
    model = MVGScoreModel(
        sde,
        mean=mean,
        cov=cov,
    )
    samples = model.sample(shape=(100, mean.shape[-1]), steps=steps, time_steps=time_steps)
    assert torch.all(torch.isfinite(samples))
    assert torch.allclose(samples.mean(dim=0), mean, atol=1), "mean for MVG samples not close"
    assert torch.allclose(samples.std(dim=0), cov.sqrt(), atol=1), "std for MVG samples not close"<|MERGE_RESOLUTION|>--- conflicted
+++ resolved
@@ -77,12 +77,7 @@
     slvr = Solver(model, solver=solver)
 
     x0 = torch.tensor(np.random.multivariate_normal(mean, cov, 100), dtype=torch.float32)
-<<<<<<< HEAD
-    xT = slvr(x0, steps=50, forward=True, get_delta_logp="ode" in solver, progress_bar=False)
-=======
     xT = slvr(x0, steps=50, forward=True, return_dlogp="ode" in solver, progress_bar=False)
-
->>>>>>> 8109ea8c
     if "ode" in solver:  # check delta_logp calculation for ODE solvers
         xT, dlogp = xT
         assert torch.all(torch.isfinite(dlogp))
