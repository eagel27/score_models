--- conflicted
+++ resolved
@@ -78,10 +78,6 @@
 
     x0 = torch.tensor(np.random.multivariate_normal(mean, cov, 100), dtype=torch.float32)
     xT = slvr(x0, steps=50, forward=True, return_dlogp="ode" in solver, progress_bar=False)
-<<<<<<< HEAD
-
-=======
->>>>>>> 4170aae7
     if "ode" in solver:  # check delta_logp calculation for ODE solvers
         xT, dlogp = xT
         assert torch.all(torch.isfinite(dlogp))
